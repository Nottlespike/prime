from functools import partial
from typing import Any, Generator, Optional, List, Dict, Union
from pydantic_config import BaseConfig
from zeroband.utils.logging import get_logger

import torch
from torch.utils.data import DataLoader
from torch.utils.data import IterableDataset, Dataset
from torchdata.stateful_dataloader import StatefulDataLoader

from datasets import load_dataset, interleave_datasets, load_dataset_builder, BuilderConfig
from datasets.distributed import split_dataset_by_node
import functools

TEST_VOCAB_SIZE = 1024

# TODO sami: make sure the init of the model is the same on all rank

logger = get_logger(__name__)


class DataConfig(BaseConfig):
    dataset_name_or_paths: str = "allenai/c4:en"
    val_dataset_name_or_paths: Optional[str] = None
    seq_length: int = 1024
    fake: bool = False
    num_workers: int = 4
    streaming: bool = True
    max_train_samples: Optional[int] = None
    max_eval_samples: Optional[int] = None
    dataset_ratio: Optional[str] = None
    data_rank: Optional[int] = None
    data_world_size: Optional[int] = None


class FakeTokenizedDataset(IterableDataset):
    """This is a dummy dataset that generates random sequences of length seq_len and vocab_size"""

    def __init__(self, seq_len: int, vocab_size: int):
        self.seq_len = seq_len
        self.vocab_size = vocab_size
        assert vocab_size > 3, "Vocab size must be greater than 3"

    def __iter__(self) -> Generator[dict[str, Any], Any, None]:
        while True:
            input_ids = torch.randint(3, self.vocab_size, (self.seq_len,)).tolist()
            yield {"input_ids": input_ids}


def collate_causal_mask(max_seq_length: int = -1, pad_id: int = 0, ignore_index: int = -100) -> callable:
    """collate function for causal mask. Fill with padding tokens if sequence is shorter than max_seq_length"""
    return partial(_collate_fn_causal_mask, max_seq_length=max_seq_length, pad_id=pad_id, ignore_index=ignore_index)


def _collate_fn_causal_mask(
    samples: list[dict[str, torch.LongTensor]], max_seq_length: int = -1, pad_id: int = 0, ignore_index: int = -100
) -> dict[str, torch.LongTensor]:
    """collate function for causal mask. Fill with padding tokens if sequence is shorter than max_seq_length.
    input_ids and labels are both of size max_seq_length.
    """

    assert samples[0].keys() == {"input_ids"}

    batched = {"input_ids": [], "labels": []}

    if max_seq_length > 0:
        max_seq_length += 1  # this makes sure that the effective seqlen is correct

    for sample in samples:
        input_ids = torch.Tensor(sample["input_ids"]).long()

        if len(input_ids) < max_seq_length:
            input_ids = torch.cat([input_ids, torch.full((max_seq_length - len(input_ids),), pad_id)])
        elif len(input_ids) > max_seq_length:
            input_ids = input_ids[:max_seq_length]

        batched["input_ids"].append(input_ids[:-1])
        batched["labels"].append(input_ids[1:])

    return {"input_ids": torch.stack(batched["input_ids"], dim=0), "labels": torch.stack(batched["labels"], dim=0)}


<<<<<<< HEAD
def get_dataloader(
    tokenizer, world_size: int, rank: int, seq_length: int, batch_size: int, num_workers: int, fake_data: bool, pad_token_id: int
) -> DataLoader:
    if fake_data:
        train_dataset = FakeTokenizedDataset(seq_length, TEST_VOCAB_SIZE)
=======
def get_dataloader(tokenizer, world_size: int, rank: int, batch_size: int, data_config: DataConfig) -> DataLoader:
    if data_config.fake:
        train_dataset = FakeTokenizedDataset(data_config.seq_length, TEST_VOCAB_SIZE)
>>>>>>> cf1514c4
    else:
        ds = load_all_datasets(data_config=data_config, split="train")

        def tokenize_function(data):
            outputs = tokenizer(data["text"], truncation=True, max_length=data_config.seq_length)
            return outputs

        tokenized_datasets = ds.map(tokenize_function, batched=True, remove_columns=["text", "attention_mask"])
        train_dataset = split_dataset_by_node(tokenized_datasets, world_size=world_size, rank=rank)

<<<<<<< HEAD
    data_collator = collate_causal_mask(max_seq_length=seq_length, pad_id=pad_token_id, ignore_index=-100)
=======
    data_collator = collate_causal_mask(
        max_seq_length=data_config.seq_length, pad_id=tokenizer.pad_token_id, ignore_index=-100
    )
>>>>>>> cf1514c4

    return StatefulDataLoader(
        train_dataset,
        collate_fn=data_collator,
        batch_size=batch_size,
        num_workers=data_config.num_workers,
    )


@functools.lru_cache(maxsize=None)
def _get_ds_config_dict(path: str, name: Optional[str] = None) -> Dict[str, BuilderConfig]:
    ds_builder = load_dataset_builder(path=path, name=name)
    return ds_builder.builder_configs


def _get_datafiles(path: str, name: Optional[str] = None, split: str = "train") -> List[str]:
    builder_config = _get_ds_config_dict(path=path, name=name)
    if name is None:
        if "default" not in builder_config:
            logger.warning(f"Default config not found for {path}. Using first config.")
            name = next(iter(builder_config.keys()))
        else:
            name = "default"
    return builder_config[name].data_files[split]


def _nice_print(kwargs: Dict[str, Union[str, List[str]]]) -> str:
    def _foo(a):
        if isinstance(a, list):
            return str(a[:5]) + "..." + str(a[-5:]) if len(a) > 10 else str(a)
        return str(a)

    return str({k: _foo(v) for k, v in kwargs.items()})


def _load_datasets(
    dataset_names: str,
    split: str,
    data_rank: Optional[int] = None,
    data_world_size: Optional[int] = None,
    streaming: bool = True,
    probabilities: Optional[List[float]] = None,
) -> Dataset:
    logger.debug(dataset_names)
    ds_args = []
    for _ds in dataset_names.split(","):
        _ds_name, _, _ds_config = _ds.partition(":")
        _ds_args = {"path": _ds_name}
        if _ds_config:
            _ds_args["name"] = _ds_config
        if data_rank is not None and data_world_size is not None:
            _data_files = _get_datafiles(_ds_name, _ds_config, split)
            _ds_args["data_files"] = _data_files[data_rank::data_world_size]
        ds_args.append(_ds_args)

    logger.debug(f"Datasets ({split}):\n" + "\n".join(map(_nice_print, ds_args)))
    logger.debug(f"Probabilities: {probabilities}")
    logger.debug(f"Loading datasets{' in streaming mode' if streaming else ''}")
    datasets = []
    for ds_arg in ds_args:
        logger.debug(f"Loading dataset: {ds_arg}")
        _ds = load_dataset(**ds_arg, split=split, streaming=streaming)
        _ds = _ds.remove_columns([i for i in _ds.column_names if i not in ["text"]])
        datasets.append(_ds)
        logger.debug(f"Loaded dataset: {ds_arg}")

    ds = interleave_datasets(
        datasets=datasets,
        probabilities=probabilities,
    )
    logger.info(f"Loaded datasets ({split})")
    return ds


def _get_probabilities(data_config: DataConfig) -> Optional[List[float]]:
    if data_config.dataset_ratio is None:
        return None
    if len(data_config.dataset_name_or_paths.split(",")) != len(data_config.dataset_ratio.split(":")):
        raise ValueError("Number of datasets and dataset ratios must be the same")
    nums = [float(i) for i in data_config.dataset_ratio.split(":")]
    denom = sum(nums)
    return [i / denom for i in nums]


def load_all_datasets(data_config: DataConfig, split: str, max_samples: Optional[int] = None) -> IterableDataset:
    """Load all datasets and interleave them"""
    if max_samples is not None and not data_config.streaming:
        split = f"{split}[:{max_samples}]"
    ds = _load_datasets(
        dataset_names=data_config.dataset_name_or_paths,
        split=split,
        data_rank=data_config.data_rank,
        data_world_size=data_config.data_world_size,
        streaming=data_config.streaming,
        probabilities=_get_probabilities(data_config),
    )
    if max_samples is not None and data_config.streaming:
        if data_config.max_train_samples is not None:
            ds = ds.take(data_config.max_train_samples)
    logger.info(f"Train dataset:\n{ds}")

    return ds<|MERGE_RESOLUTION|>--- conflicted
+++ resolved
@@ -80,17 +80,9 @@
     return {"input_ids": torch.stack(batched["input_ids"], dim=0), "labels": torch.stack(batched["labels"], dim=0)}
 
 
-<<<<<<< HEAD
-def get_dataloader(
-    tokenizer, world_size: int, rank: int, seq_length: int, batch_size: int, num_workers: int, fake_data: bool, pad_token_id: int
-) -> DataLoader:
-    if fake_data:
-        train_dataset = FakeTokenizedDataset(seq_length, TEST_VOCAB_SIZE)
-=======
-def get_dataloader(tokenizer, world_size: int, rank: int, batch_size: int, data_config: DataConfig) -> DataLoader:
+def get_dataloader(tokenizer, world_size: int, rank: int, batch_size: int, data_config: DataConfig, pad_token_id: int) -> DataLoader:
     if data_config.fake:
         train_dataset = FakeTokenizedDataset(data_config.seq_length, TEST_VOCAB_SIZE)
->>>>>>> cf1514c4
     else:
         ds = load_all_datasets(data_config=data_config, split="train")
 
@@ -101,13 +93,9 @@
         tokenized_datasets = ds.map(tokenize_function, batched=True, remove_columns=["text", "attention_mask"])
         train_dataset = split_dataset_by_node(tokenized_datasets, world_size=world_size, rank=rank)
 
-<<<<<<< HEAD
-    data_collator = collate_causal_mask(max_seq_length=seq_length, pad_id=pad_token_id, ignore_index=-100)
-=======
     data_collator = collate_causal_mask(
-        max_seq_length=data_config.seq_length, pad_id=tokenizer.pad_token_id, ignore_index=-100
-    )
->>>>>>> cf1514c4
+        max_seq_length=data_config.seq_length, pad_id=pad_token_id, ignore_index=-100
+    )
 
     return StatefulDataLoader(
         train_dataset,
